--- conflicted
+++ resolved
@@ -138,11 +138,7 @@
             self.writer.add_graph(self.model, x) 
 
             classification_loss = self.classification_loss(y_pred, labels)
-<<<<<<< HEAD
-            robustness_loss = self.robustness_loss(x, parameters, self.model)
-=======
             robustness_loss = self.robustness_loss(x, y_pred, concepts, relevances)
->>>>>>> 0f948e8e
             concept_loss = self.concept_loss(x, x_reconstructed, self.config.sparsity, concepts)
 
             total_loss = classification_loss + \
@@ -197,25 +193,14 @@
             for i, (x, labels) in enumerate(self.val_loader):
                 x = x.float().to(self.config.device)
 
-<<<<<<< HEAD
                 # run x through SENN
-                y_pred, (concepts, parameters), x_reconstructed = self.model(x)
-
-                # TODO: compute losses
-                # Definition of concept loss in the paper is inconsistent with source code (need for discussion)
-                classification_loss = self.classification_loss(y_pred, labels)
-                robustness_loss = self.robustness_loss(x, parameters, self.model)
-                concept_loss = self.concept_loss(x, x_reconstructed, self.config.sparsity, concepts)
-=======
-            # run x through SENN
-            y_pred, (concepts, relevances), x_reconstructed = self.model(x)
-
-            classification_loss = self.classification_loss(y_pred, labels).item()
-            # robustness_loss = self.robustness_loss(x, y_pred, concepts, relevances)
-            robustness_loss = torch.tensor(0.0) # jacobian cannot be computed with no_grad enabled
-            concept_loss = self.concept_loss(x, x_reconstructed, self.config.sparsity, concepts).item()
->>>>>>> 0f948e8e
-
+                y_pred, (concepts, relevances), x_reconstructed = self.model(x)
+
+                classification_loss = self.classification_loss(y_pred, labels).item()
+                # robustness_loss = self.robustness_loss(x, y_pred, concepts, relevances)
+                robustness_loss = torch.tensor(0.0) # jacobian cannot be computed with no_grad enabled
+                concept_loss = self.concept_loss(x, x_reconstructed, self.config.sparsity, concepts).item()
+                
                 total_loss = classification_loss + \
                              self.config.robust_reg * robustness_loss + \
                              self.config.concept_reg * concept_loss
