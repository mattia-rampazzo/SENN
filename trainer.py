--- conflicted
+++ resolved
@@ -6,14 +6,12 @@
 
 import os
 from os import path
-<<<<<<< HEAD
 import csv
-=======
+
 import json
 from pprint import pprint
 from types import SimpleNamespace
 from functools import partial
->>>>>>> 3edf4bf5
 
 import torch
 import torch.nn.functional as F
@@ -251,7 +249,6 @@
             self.writer.add_scalar('Accuracy/Valid', accuracy, self.current_iter)
 
             # --- Report Validation --- #
-<<<<<<< HEAD
             print("\n\033[93m-------- Validation --------\033[0m")
             self.print_n_save_metrics(filename="accuracies_losses_valid.csv",
                                       total_loss=total_loss,
@@ -260,18 +257,6 @@
                                       concept_loss=concept_loss,
                                       accuracy=accuracy)
             print("\033[93m----------------------------\033[0m")
-=======
-            report = (
-                "\n-------- Validation --------\n"
-                f"Total Loss:{total_loss:.3f} \t"
-                f"Classification Loss:{classification_loss:.3f} \t"
-                f"Robustness Loss:{robustness_loss:.3f} \t"
-                f"Concept Loss:{concept_loss:.3f} \t"
-                f"Accuracy:{accuracy:.3f} \t"
-                "\n----------------------------\n"
-            )
-            print(report)
->>>>>>> 3edf4bf5
 
             if accuracy > self.best_accuracy:
                 print("\033[92mCongratulations! Saving a new best model...\033[00m")
