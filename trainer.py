--- conflicted
+++ resolved
@@ -313,7 +313,6 @@
             torch.save(state, f)
         print(f"Checkpoint saved @ {file_name}\n")
 
-<<<<<<< HEAD
     def visuallize(self, save_dir):
         """Generates some plots to visualize the explanations.
 
@@ -345,8 +344,6 @@
         else:
             highest_activations(self.model, self.test_loader, save_path=save_path)
 
-=======
->>>>>>> fbcb0dd4
     def finalize(self):
         """Finalize all necessary operations before exiting training.
         
