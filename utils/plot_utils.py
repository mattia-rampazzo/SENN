import json
from pathlib import Path
import pandas as pd
import numpy as np
import matplotlib.pyplot as plt
from utils.concept_representations import highest_activations, highest_contrast, filter_concepts
from os import path
import torch

import trainer

RESULTS_DIR = 'results'
CONFIG_DIR = 'configs'
RESULTS_FILENAME = 'accuracies_losses_valid.csv'

plt.style.use('seaborn-paper')


def get_comparison_plot(images, model):
    """Creates a plot that shows similar prototypes with their relevance scores and concept values.

    Parameters
    ----------
    images: torch.Tensor
       An array with the images to be compared
    model: models.senn
       A senn model to be used for the visualizations

    Returns
    ----------
    fig: matplotlib.pyplot
        The figure that contains the plots
    """

    def get_colors(values):
        colors = ['b' if v > 0 else 'r' for v in values]
        colors.reverse()
        return colors

    model.eval()
    with torch.no_grad():
        y_pred, (concepts, relevances), _ = model(images)
    y_pred = y_pred.argmax(1)

    fig, axes = plt.subplots(nrows=3, ncols=len(images))

    PROTOTYPE_ROW = 0
    RELEVANCE_ROW = 1
    CONCEPT_ROW = 2

    concepts_min = concepts.min().item()
    concepts_max = concepts.max().item()
    concept_lim = -concepts_min if -concepts_min > concepts_max else concepts_max

    for i in range(len(images)):
        prediction_index = y_pred[i].item()
        concept_names = [f'C{i + 1}' for i in range(concepts.shape[1] - 1, -1, -1)]

        # plot the input image
        axes[PROTOTYPE_ROW, i].imshow(images[i].permute(1, 2, 0).squeeze(), cmap='gray')
        axes[PROTOTYPE_ROW, i].set_title(f"Prediction: {prediction_index}")
        axes[PROTOTYPE_ROW, i].axis('off')

        # plot the relevance scores
        rs = relevances[i, :, prediction_index]
        colors_r = get_colors(rs)
        axes[RELEVANCE_ROW, i].barh(np.arange(len(rs)),
                                    np.flip(rs.detach().numpy()),
                                    align='center', color=colors_r)

        axes[RELEVANCE_ROW, i].set_yticks(np.arange(len(concept_names)))
        axes[RELEVANCE_ROW, i].set_yticklabels(concept_names)
        axes[RELEVANCE_ROW, i].set_xlim(-1.1, 1.1)

        # plot the concept values
        cs = concepts[i].flatten()
        colors_c = get_colors(cs)
        axes[CONCEPT_ROW, i].barh(np.arange(len(cs)),
                                  np.flip(cs.detach().numpy()),
                                  align='center', color=colors_c)

        axes[CONCEPT_ROW, i].set_yticks(np.arange(len(concept_names)))
        axes[CONCEPT_ROW, i].set_yticklabels(concept_names)
        axes[CONCEPT_ROW, i].set_xlim(-concept_lim - 0.2, concept_lim + 0.2)

        # Only show titles for the leftmost plots
        if i == 0:
            axes[CONCEPT_ROW, i].set_ylabel("Concepts scores")
            axes[RELEVANCE_ROW, i].set_ylabel("Relevance scores")

    return fig


<<<<<<< HEAD
def create_barplot(ax, relevances, y_pred, x_lim=1.1, title='', x_label='', concept_names=None, **kwargs):
=======
def create_barplot(ax, relevances, y_pred, x_lim=1.1, title='', x_label='', save_path='results/relevances.png',
                   concept_names=None, **kwargs):
>>>>>>> c55bc965
    """Creates a bar plot of relevances.

    Parameters
    ----------
    ax : pyplot axes object
        The axes on which the bar plot should be created.
    relevances: torch.tensor
        The relevances for which the bar plot should be generated. shape: (1, NUM_CONCEPTS, NUM_CLASSES)
    y_pred: torch.tensor (int)
        The prediction of the model for the corresponding relevances. shape: scalar value
    x_lim: float
        the limits of the plot
    title: str
        the title of the plot
    x_label: str
        the label of the X-axis of the plot
    concept_names: list[str]
        the names of each feature on the plot
    """
    # Example data
    y_pred = y_pred.item()
    if len(relevances.squeeze().size()) == 2:
        relevances = relevances[:, y_pred]
    relevances = relevances.squeeze()
    if concept_names is None:
        concept_names = ['C. {}'.format(i + 1) for i in range(len(relevances))]
    else:
        concept_names = concept_names.copy()
    concept_names.reverse()
    y_pos = np.arange(len(concept_names))
    colors = ['b' if r > 0 else 'r' for r in relevances]
    colors.reverse()

    ax.barh(y_pos, np.flip(relevances.detach().cpu().numpy()), align='center', color=colors)
    ax.set_yticks(y_pos)
    ax.set_yticklabels(concept_names)
    ax.set_xlim(-x_lim, x_lim)
    ax.set_xlabel(x_label, fontsize=18)
    ax.set_title(title, fontsize=18)


def plot_lambda_accuracy(config_list, save_path=None, num_seeds=1, valid=False, **kwargs):
    """Plots the lambda (robustness regularizer) vs accuracy of SENN

    Parameters
    ----------
    config_list: list
        List of experiment configs files used to vary the lambda.
        If multiple seeds are used then this is a list of lists where the inner lists have a length
        equal to the number of different seeds used and contain the corresponding configs files.
    save_path: str
        Path to the location where the plot should be saved.
    num_seeds : int
        The number of different seeds that are used.
    valid : bool
        If true create plots based on saved validation accuracy (fast approach,
        only recommended if validation set was not used to tune hyper parameters).
        If false (default) the best model is loaded and evaluated on the test set (more runtime extensive).

    """
    assert type(num_seeds) is int and num_seeds > 0, "num_seeds must be an integer > 0 but is {}".format(num_seeds)
    lambdas = []
    accuracies = []

    path = Path(CONFIG_DIR)
    for config_file in config_list:
        seed_accuracies = []
        for seed in range(num_seeds):
            config_path = path / config_file if num_seeds == 1 else path / config_file[seed]
            # if test mode: instanciate trainer that evaluates model on the test set
            if not valid:
                t = trainer.init_trainer(config_path, best_model=True)
                seed_accuracies.append(t.test())
            with open(config_path, 'r') as f:
                config = json.load(f)
                # if validation mode: read top validation accuracy from csv file (a lot faster)
                if valid:
                    result_dir = Path(RESULTS_DIR)
                    results_csv = result_dir / config["exp_name"] / RESULTS_FILENAME
                    seed_accuracies.append(pd.read_csv(results_csv, header=0)['Accuracy'].max())
        lambdas.append(config["robust_reg"])
        accuracies.append(sum(seed_accuracies) / num_seeds)

    plt.style.use('seaborn-talk')
    fig, ax = plt.subplots()
    ax.plot(np.arange(len(lambdas)), accuracies, "r.-")
    ax.set_xticks(np.arange(len(lambdas)))
    ax.set_xticklabels(lambdas)
    ax.set_xlabel('Robustness Regularization Strength')
    ax.set_ylabel('Prediction Accuracy')
    ax.grid()

    if save_path is not None:
        plt.savefig(save_path)
    else:
        plt.show()

    return fig


def show_explainations(model, test_loader, dataset, num_explanations=2, save_path=None, batch_size=200, concept_names=None,
                       **kwargs):
    """Generates some explanations of model predictions.

    Parameters
    ----------
    model : torch nn.Module
        model to visualize
    test_loader: Dataloader object
        Test set dataloader to iterate over test set.
    dataset : str
        Name of the dataset used.
    save_path : str
        Directory where the figures are saved. If None a figure is showed instead.
    batch_size : int
        batch_size of test loader
    """
    device = 'cuda:0' if next(model.parameters()).is_cuda else 'cpu'
    model.eval()

    # select test example
    (test_batch, test_labels) = next(iter(test_loader))
    test_batch = test_batch.float().to(device)

    # feed test batch to model to obtain explanation
    y_pred, (concepts, relevances), _ = model(test_batch)
    if len(y_pred.size()) > 1:
        y_pred = y_pred.argmax(1)

    concepts_min = concepts.min().item()
    concepts_max = concepts.max().item()
    concept_lim = abs(concepts_min) if abs(concepts_min) > abs(concepts_max) else abs(concepts_max)

    plt.style.use('seaborn-paper')
    batch_idx = np.random.randint(0, batch_size - 1, num_explanations)
    for i in range(num_explanations):
        if concept_names is not None:
            gridsize = (1, 2)
            fig = plt.figure(figsize=(6, 2))
            ax1 = plt.subplot2grid(gridsize, (0, 0))
            ax2 = plt.subplot2grid(gridsize, (0, 1))

            create_barplot(ax1, relevances[batch_idx[i]], y_pred[batch_idx[i]], x_label='Relevances (theta)',
                           concept_names=concept_names, **kwargs)
            ax1.xaxis.set_label_position('top')
            ax1.tick_params(which='major', labelsize=12)

            create_barplot(ax2, concepts[batch_idx[i]], y_pred[batch_idx[i]], x_lim=concept_lim,
                           x_label='Concept activations (h)', concept_names=concept_names, **kwargs)
            ax2.xaxis.set_label_position('top')
            ax2.tick_params(which='major', labelsize=12)

        else:
            gridsize = (1, 3)
            fig = plt.figure(figsize=(9, 3))
            ax1 = plt.subplot2grid(gridsize, (0, 0))
            ax2 = plt.subplot2grid(gridsize, (0, 1))
            ax3 = plt.subplot2grid(gridsize, (0, 2))

            # figure of example image
            ax1.imshow(test_batch[batch_idx[i]].squeeze().cpu(), cmap='gray')
            ax1.set_axis_off()
            ax1.set_title(f'Input Prediction: {y_pred[batch_idx[i]].item()}', fontsize=18)

            create_barplot(ax2, relevances[batch_idx[i]], y_pred[batch_idx[i]], x_label='Relevances (theta)', **kwargs)
            ax2.xaxis.set_label_position('top')
            ax2.tick_params(which='major', labelsize=12)

            create_barplot(ax3, concepts[batch_idx[i]], y_pred[batch_idx[i]], x_lim=concept_lim,
                           x_label='Concept activations (h)', **kwargs)
            ax3.xaxis.set_label_position('top')
            ax3.tick_params(which='major', labelsize=12)

        plt.tight_layout()

        plt.show() if save_path is None else plt.savefig(path.join(save_path, 'explanation_{}.png'.format(i)))
        plt.close('all')


def show_concepts(model, test_loader, representation_type='activation', save_path=None, **kwargs):
    """Generates a concept representation.

    Parameters
    ----------
    model : torch nn.Module
        model to visualize
    test_loader: Dataloader object
        Test set dataloader to iterate over test set.
    representation_type : str
        Name of the representation type used.
    save_path : str
        Directory where the figures are saved. If None a figure is showed instead.
    """
    if representation_type == 'activation':
        highest_activations(model, test_loader, save_path=save_path)
    elif representation_type == 'contrast':
        highest_contrast(model, test_loader, save_path=save_path)
    elif representation_type == 'filter':
        filter_concepts(model, save_path=save_path)<|MERGE_RESOLUTION|>--- conflicted
+++ resolved
@@ -91,12 +91,7 @@
     return fig
 
 
-<<<<<<< HEAD
 def create_barplot(ax, relevances, y_pred, x_lim=1.1, title='', x_label='', concept_names=None, **kwargs):
-=======
-def create_barplot(ax, relevances, y_pred, x_lim=1.1, title='', x_label='', save_path='results/relevances.png',
-                   concept_names=None, **kwargs):
->>>>>>> c55bc965
     """Creates a bar plot of relevances.
 
     Parameters
