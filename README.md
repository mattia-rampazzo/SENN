# Self-Explaining Neural Networks: A review with extensions

TODO: Description

## Table of Contents
  - [Self-Explaining Neural Networks: A review with extensions](#self-explaining-neural-networks-a-review-with-extensions)
  - [Table of Contents](#table-of-contents)
  - [Project Structure](#project-structure)
  - [How to run?](#how-to-run)
  - [Results](#results)
  - [Extensions](#extensions)
  - [Documentation](#documentation)
  - [Authors](#authors)
  - [References](#references)

## Project Structure
![SENN-UML](images/UML-SENN.png)

The project is organized as follows:
1. **configs**: experiment configurations
2. **doc**: API documentation
3. **senn/models**: classes defining model architecture
4. **senn/datasets**: scripts for data loading
5. **senn/utils**: utility functions
6. **senn/trainers**: scripts for training
7. **senn/notebooks**: development notebooks showing some of the APIs
8. **senn/results/checkpoints**: saved model weights
9. *report.ipynb*: notebook reporting final results

## How to run?

## Results

<<<<<<< HEAD
## Extensions
![](images/DiSENN.gif)

## Documentation


## Authors

* Aman Hussain (aman.hussain@student.uva.nl)  ID: 12667447  
* Omar Elbaghdadi (omarelb@gmail.com)   
* Christoph Hoenes (christoph.hoenes@gmail.com) ID: 128619444   
* Ivan Bardarov (ivan.bardarov@student.uva.nl)  
=======
## How to run?
---
```
{
  "exp_name": "exp001",                   (str, the name of the experiment, used to save the checkpoints and csv results)
  "data_path": "datasets/data/mnist_data",(str, the path where the data is to be saved)
  "model_class": "SENN"/"DiSENN",         (str, whether to create a SENN or a DiSENN model)
  "pretrain_epochs": 1,                   (int, the number of epochs  to pretrain a beta-VAE for)
  "pre_beta": 1.0,                        (float, the beta to be used in case of DiSENN (VAE pretraining))
  "beta": 4.0,                            (float, the beta to be used in case of DiSENN (DiSENN training))
  "train": true/false,                    (bool, whether to train the model or not)
  "dataloader": "compas"/"mnist",         (str, the name of the dataloader to be used)
  "conceptizer": "Conceptizer",           (str, the name of the conceptizer class to be used)
  "parameterizer": "Parameterizer",       (str, the name of the parameterizer class to be used)
  "aggregator": "Aggregator",             (str, the name of the aggregator class to be used)
  "image_size": 28,                       (int, the size of the input images)
  "num_concepts": 5,                      (int, the number of concepts to be used in training)
  "num_classes": 10,                      (int, the number of output classes)
  "dropout": 0.5,                         (float, the dropout value to be used during training)
  "device": "cuda:0"/"cpu",               (str, which device to be used for the model)
  "lr": 2e-4,                             (float, the learning rate value)
  "epochs": 100,                          (int, the number of epochs)
  "batch_size" : 200,                     (int, the size of each batch of data)
  "print_freq": 100,                      (int, how often to print metrics for the trainint set)
  "eval_freq" : 30,                       (int, how often to evaluate the model and print metrics for the validation set)
  "robustness_loss": "compas_robustness_loss", (str, the name of the robustness loss function from the losses package)
  "robust_reg": 1e-1,                     (float, the robustness regularization value)
  "concept_reg": 1,                       (float, the concept regularization value)
  "sparsity_reg": 2e-5,                   (float, the sparsity regularization value)
  "manual_seed": 42                       (int, the seed to be used for reproducibility)
} **
```
** Note that it is also possible to specify the architectures of the parameterizer and conceptizer classes using *config* parameters. However, to keep it neat, these are not shown here. For more information, please refer to the docstrings of the specific classes and the parameters they can take.


## Documentation
---


## Authors
---
Aman Hussain (aman.hussain@student.uva.nl) ID: 12667447  
Omar Elbaghdadi (omarelb@gmail.com) ID: 12660256  
Christoph Hoenes (christoph.hoenes@gmail.com) ID: 12861944    
Ivan Bardarov (ivan.bardarov@student.uva.nl)  ID: 12579572  
>>>>>>> 122b684a

Supervisor:  
Simon Passenheim

## References
[1] David Alvarez Melis, Tommi S. Jaakkola  
"Towards Robust Interpretability with Self-Explaining Neural Networks" NIPS 2018  
[2] Irina Higgins, et al.  
”β-VAE: Learning basic visual concepts with a constrained variational framework.” ICLR 2017. <|MERGE_RESOLUTION|>--- conflicted
+++ resolved
@@ -31,20 +31,6 @@
 
 ## Results
 
-<<<<<<< HEAD
-## Extensions
-![](images/DiSENN.gif)
-
-## Documentation
-
-
-## Authors
-
-* Aman Hussain (aman.hussain@student.uva.nl)  ID: 12667447  
-* Omar Elbaghdadi (omarelb@gmail.com)   
-* Christoph Hoenes (christoph.hoenes@gmail.com) ID: 128619444   
-* Ivan Bardarov (ivan.bardarov@student.uva.nl)  
-=======
 ## How to run?
 ---
 ```
@@ -90,7 +76,6 @@
 Omar Elbaghdadi (omarelb@gmail.com) ID: 12660256  
 Christoph Hoenes (christoph.hoenes@gmail.com) ID: 12861944    
 Ivan Bardarov (ivan.bardarov@student.uva.nl)  ID: 12579572  
->>>>>>> 122b684a
 
 Supervisor:  
 Simon Passenheim
